--- conflicted
+++ resolved
@@ -574,10 +574,7 @@
 {
   struct dep *d;
   struct dep **dp;
-<<<<<<< HEAD
-  const char *file_stem = f->stem, *fstem;
-=======
->>>>>>> b80eedc9
+  const char *fstem;
   int initialized = 0;
 
   f->updating = 0;
